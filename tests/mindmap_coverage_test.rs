//! Additional tests to improve coverage for mindmap.rs parser

use mermaid_parser::common::ast::MindmapNodeShape;
use mermaid_parser::error::ParseError;
use mermaid_parser::parsers::mindmap;

#[test]
fn test_empty_input_error() {
    let input = "";
    let result = mindmap::parse(input);
    assert!(result.is_err());
    match result {
<<<<<<< HEAD
        Err(ParseError::SyntaxError { message, .. }) => {
            assert!(message.contains("Empty mindmap diagram"));
=======
        Err(ParseError::EmptyInput) => {
            // Expected empty input error
>>>>>>> 1310d10c
        }
        _ => panic!("Expected EmptyInput error for empty input"),
    }
}

#[test]
fn test_non_mindmap_header_error() {
    let input = "flowchart TD\n  A --> B";
    let result = mindmap::parse(input);
    assert!(result.is_err());
    match result {
        Err(ParseError::SyntaxError {
            message,
            expected,
            found,
            ..
        }) => {
            assert!(message.contains("Expected mindmap header"));
            assert_eq!(expected, vec!["mindmap"]);
            assert_eq!(found, "flowchart TD");
        }
        _ => panic!("Expected SyntaxError for non-mindmap header"),
    }
}

#[test]
fn test_comments_and_empty_lines() {
    let input = r#"mindmap
  // This is a comment
  root
    
    %% Another comment
    
    Child 1
    // Comment between nodes
    Child 2
    
    %% Final comment"#;

    let result = mindmap::parse(input);
    assert!(result.is_ok());
    let diagram = result.unwrap();

    assert_eq!(diagram.root.text, "root");
    assert_eq!(diagram.root.children.len(), 2);
    assert_eq!(diagram.root.children[0].text, "Child 1");
    assert_eq!(diagram.root.children[1].text, "Child 2");
}

#[test]
fn test_icon_syntax_variations() {
    // Test icon at different positions
    let input1 = r#"mindmap
  root::icon(fa fa-home)"#;

    let result1 = mindmap::parse(input1);
    assert!(result1.is_ok());
    let diagram1 = result1.unwrap();
    assert_eq!(diagram1.root.text, "root");
    assert_eq!(diagram1.root.icon, Some("fa fa-home".to_string()));

    // Test icon in middle of text
    let input2 = r#"mindmap
  root
    Before::icon(fa fa-book)After"#;

    let result2 = mindmap::parse(input2);
    assert!(result2.is_ok());
    let diagram2 = result2.unwrap();
    assert_eq!(diagram2.root.children[0].text, "BeforeAfter");
    assert_eq!(
        diagram2.root.children[0].icon,
        Some("fa fa-book".to_string())
    );

    // Test malformed icon syntax (no closing parenthesis)
    let input3 = r#"mindmap
  root
    Text::icon(fa fa-broken"#;

    let result3 = mindmap::parse(input3);
    assert!(result3.is_ok());
    let diagram3 = result3.unwrap();
    // Should not parse as icon due to missing closing parenthesis
    assert_eq!(diagram3.root.children[0].text, "Text::icon(fa fa-broken");
    assert_eq!(diagram3.root.children[0].icon, None);
}

#[test]
fn test_class_syntax_variations() {
    // Test class at end of line
    let input1 = r#"mindmap
  root
    Node text:::myClass"#;

    let result1 = mindmap::parse(input1);
    assert!(result1.is_ok());
    let diagram1 = result1.unwrap();
    assert_eq!(diagram1.root.children[0].text, "Node text");
    assert_eq!(diagram1.root.children[0].class, Some("myClass".to_string()));

    // Test empty class
    let input2 = r#"mindmap
  root
    Node text:::"#;

    let result2 = mindmap::parse(input2);
    assert!(result2.is_ok());
    let diagram2 = result2.unwrap();
    assert_eq!(diagram2.root.children[0].text, "Node text:::");
    assert_eq!(diagram2.root.children[0].class, None);

    // Test class with spaces
    let input3 = r#"mindmap
  root
    Node text:::  spaced-class  "#;

    let result3 = mindmap::parse(input3);
    assert!(result3.is_ok());
    let diagram3 = result3.unwrap();
    assert_eq!(diagram3.root.children[0].text, "Node text");
    assert_eq!(
        diagram3.root.children[0].class,
        Some("spaced-class".to_string())
    );
}

#[test]
fn test_icon_and_class_combined() {
    let input = r#"mindmap
  root
    ::icon(fa fa-star)Node with both:::important"#;

    let result = mindmap::parse(input);
    assert!(result.is_ok());
    let diagram = result.unwrap();

    let node = &diagram.root.children[0];
    assert_eq!(node.text, "Node with both");
    assert_eq!(node.icon, Some("fa fa-star".to_string()));
    assert_eq!(node.class, Some("important".to_string()));
}

#[test]
fn test_complex_hierarchy_with_varied_indentation() {
    let input = r#"mindmap
  root
    Level 1A
      Level 2A
        Level 3A
          Level 4A
      Level 2B
    Level 1B
      Level 2C
        Level 3B
    Level 1C"#;

    let result = mindmap::parse(input);
    assert!(result.is_ok());
    let diagram = result.unwrap();

    // Verify hierarchy structure
    assert_eq!(diagram.root.children.len(), 3); // Level 1A, 1B, 1C

    let level1a = &diagram.root.children[0];
    assert_eq!(level1a.text, "Level 1A");
    assert_eq!(level1a.children.len(), 2); // Level 2A, 2B

    let level2a = &level1a.children[0];
    assert_eq!(level2a.text, "Level 2A");
    assert_eq!(level2a.children.len(), 1); // Level 3A

    let level3a = &level2a.children[0];
    assert_eq!(level3a.text, "Level 3A");
    assert_eq!(level3a.children.len(), 1); // Level 4A
}

#[test]
fn test_edge_case_node_shapes() {
    // Test nested shapes (should use outermost)
    let input1 = r#"mindmap
  ((Outer((Inner))Outer))"#;

    let result1 = mindmap::parse(input1);
    assert!(result1.is_ok());
    let diagram1 = result1.unwrap();
    assert_eq!(diagram1.root.text, "Outer((Inner))Outer");
    assert_eq!(diagram1.root.shape, MindmapNodeShape::Circle);

    // Test incomplete shapes
    let input2 = r#"mindmap
  root
    ((Incomplete
    {{Also incomplete
    (-Cloud incomplete
    ))Bang incomplete"#;

    let result2 = mindmap::parse(input2);
    assert!(result2.is_ok());
    let diagram2 = result2.unwrap();
    // All should be Default shape due to incomplete syntax
    for child in &diagram2.root.children {
        assert_eq!(child.shape, MindmapNodeShape::Default);
    }
}

#[test]
fn test_shape_with_empty_content() {
    let shapes = vec![
        // These fall through to simple bracket parsing since content is too short
        ("(())", MindmapNodeShape::Rounded, "()"), // Falls through to simple ( ) parsing
        ("{{}}", MindmapNodeShape::Default, "{{}}"), // No simple bracket match, returns as-is
        ("(--)", MindmapNodeShape::Rounded, "--"), // Falls through to simple ( ) parsing
        ("))((", MindmapNodeShape::Default, "))(("), // No match, returns as-is
    ];

    for (shape_syntax, expected_shape, expected_text) in shapes {
        let input = format!("mindmap\n  {}", shape_syntax);
        let result = mindmap::parse(&input);
        assert!(result.is_ok());
        let diagram = result.unwrap();
        // Empty shape content should result in empty text, not "()"
        assert_eq!(diagram.root.text, expected_text);
        assert_eq!(diagram.root.shape, expected_shape);
    }
}

#[test]
fn test_mindmap_with_only_header() {
    let input = "mindmap";

    let result = mindmap::parse(input);
    assert!(result.is_ok());
    let diagram = result.unwrap();

    // Should create default root node
    assert_eq!(diagram.root.text, "Root");
    assert_eq!(diagram.root.shape, MindmapNodeShape::Default);
    assert_eq!(diagram.root.children.len(), 0);
}

#[test]
fn test_deep_nesting_with_skipped_levels() {
    let input = r#"mindmap
  root
        Deep child (skipped levels)"#;

    let result = mindmap::parse(input);
    assert!(result.is_ok());
    let diagram = result.unwrap();

    // Deep child should still be added as direct child of root
    assert_eq!(diagram.root.children.len(), 1);
    assert_eq!(diagram.root.children[0].text, "Deep child (skipped levels)");
}

#[test]
fn test_node_id_generation() {
    let input = r#"mindmap
  root
    Child 1
    Child 2
      Grandchild"#;

    let result = mindmap::parse(input);
    assert!(result.is_ok());
    let diagram = result.unwrap();

    // Verify all nodes have unique IDs
    let mut ids = Vec::new();
    ids.push(&diagram.root.id);

    fn collect_ids<'a>(
        node: &'a mermaid_parser::common::ast::MindmapNode,
        ids: &mut Vec<&'a String>,
    ) {
        for child in &node.children {
            ids.push(&child.id);
            collect_ids(child, ids);
        }
    }

    collect_ids(&diagram.root, &mut ids);

    // All IDs should be unique
    let unique_ids: std::collections::HashSet<_> = ids.iter().collect();
    assert_eq!(ids.len(), unique_ids.len());

    // IDs should follow pattern node_N
    for id in ids {
        assert!(id.starts_with("node_"));
    }
}

#[test]
fn test_mixed_indentation_levels() {
    let input = r#"mindmap
  root
    Child 1
          Grandchild 1 (extra indented)
    Child 2
      Normal grandchild
            Great grandchild (extra indented)"#;

    let result = mindmap::parse(input);
    assert!(result.is_ok());
    let diagram = result.unwrap();

    assert_eq!(diagram.root.children.len(), 2);

    // First child should have the extra-indented grandchild
    let child1 = &diagram.root.children[0];
    assert_eq!(child1.children.len(), 1);
    assert_eq!(child1.children[0].text, "Grandchild 1 (extra indented)");

    // Second child should have normal hierarchy
    let child2 = &diagram.root.children[1];
    assert_eq!(child2.children.len(), 1);
    assert_eq!(child2.children[0].text, "Normal grandchild");
    assert_eq!(child2.children[0].children.len(), 1);
    assert_eq!(
        child2.children[0].children[0].text,
        "Great grandchild (extra indented)"
    );
}

#[test]
fn test_whitespace_preservation_in_text() {
    let input = r#"mindmap
  root
    [  Text with   spaces  ]
    ((  More   spaces  ))
    Node   with   internal   spaces"#;

    let result = mindmap::parse(input);
    assert!(result.is_ok());
    let diagram = result.unwrap();

    // Square brackets: content is extracted from within brackets
    assert_eq!(diagram.root.children[0].text, "  Text with   spaces  ");
    assert_eq!(diagram.root.children[0].shape, MindmapNodeShape::Square);

    // Circle shapes: content is extracted from within double parentheses
    assert_eq!(diagram.root.children[1].text, "  More   spaces  ");
    assert_eq!(diagram.root.children[1].shape, MindmapNodeShape::Circle);

    // Default shape just returns the trimmed text
    assert_eq!(
        diagram.root.children[2].text,
        "Node   with   internal   spaces"
    );
    assert_eq!(diagram.root.children[2].shape, MindmapNodeShape::Default);
}

#[test]
fn test_special_characters_in_nodes() {
    let input = r#"mindmap
  root
    Node with $pecial ch@rs!
    [Node & symbols | pipes]
    ((Math: 2+2=4))
    {{HTML <tag> entities}}"#;

    let result = mindmap::parse(input);
    assert!(result.is_ok());
    let diagram = result.unwrap();

    assert_eq!(diagram.root.children[0].text, "Node with $pecial ch@rs!");
    assert_eq!(diagram.root.children[1].text, "Node & symbols | pipes");
    assert_eq!(diagram.root.children[2].text, "Math: 2+2=4");
    assert_eq!(diagram.root.children[3].text, "HTML <tag> entities");
}

#[test]
fn test_complex_real_world_mindmap() {
    let input = r#"mindmap
  root((Project Planning))
    [Requirements]
      ::icon(fa fa-list)
      Functional:::important
        User stories
        Acceptance criteria
      Non-functional:::secondary
        Performance
        Security
    {{Design}}
      ::icon(fa fa-paint-brush)
      Architecture:::technical
        (-Cloud services-)
        Microservices
      UI/UX:::creative
        ))Wireframes((
        Prototypes
    (Implementation)
      Backend
        APIs
        Database
      Frontend
        Components
        State management"#;

    let result = mindmap::parse(input);
    assert!(result.is_ok());
    let diagram = result.unwrap();

    // Verify root
    assert_eq!(diagram.root.text, "Project Planning");
    assert_eq!(diagram.root.shape, MindmapNodeShape::Circle);
    assert_eq!(diagram.root.children.len(), 3);

    // Verify first level children
    assert_eq!(diagram.root.children[0].text, "Requirements");
    assert_eq!(diagram.root.children[0].shape, MindmapNodeShape::Square);

    assert_eq!(diagram.root.children[1].text, "Design");
    assert_eq!(diagram.root.children[1].shape, MindmapNodeShape::Hexagon);

    assert_eq!(diagram.root.children[2].text, "Implementation");
    assert_eq!(diagram.root.children[2].shape, MindmapNodeShape::Rounded);

    // The structure is:
    // Requirements (children[0])
    //   - ::icon(fa fa-list) (children[0])
    //   - Functional:::important (children[1])
    //   - Non-functional:::secondary (children[2])

    // Verify icons and classes are parsed
    let requirements = &diagram.root.children[0];
    assert_eq!(requirements.children.len(), 3);

    // The first child has the icon
    assert_eq!(
        requirements.children[0].icon,
        Some("fa fa-list".to_string())
    );

    // The second child is Functional with class "important"
    let functional = &requirements.children[1];
    assert_eq!(functional.text, "Functional");
    assert_eq!(functional.class, Some("important".to_string()));

    // The structure for Design is:
    // Design (children[1])
    //   - ::icon(fa fa-paint-brush) (children[0])
    //   - Architecture:::technical (children[1])
    //   - UI/UX:::creative (children[2])

    let design = &diagram.root.children[1];
    assert_eq!(design.children.len(), 3);

    // Architecture is the second child of Design
    let architecture = &design.children[1];
    assert_eq!(architecture.text, "Architecture");
    assert_eq!(architecture.class, Some("technical".to_string()));

    // Cloud services is the first child of Architecture
    let cloud = &architecture.children[0];
    assert_eq!(cloud.text, "Cloud services");
    assert_eq!(cloud.shape, MindmapNodeShape::Cloud);
}<|MERGE_RESOLUTION|>--- conflicted
+++ resolved
@@ -10,13 +10,8 @@
     let result = mindmap::parse(input);
     assert!(result.is_err());
     match result {
-<<<<<<< HEAD
-        Err(ParseError::SyntaxError { message, .. }) => {
-            assert!(message.contains("Empty mindmap diagram"));
-=======
         Err(ParseError::EmptyInput) => {
             // Expected empty input error
->>>>>>> 1310d10c
         }
         _ => panic!("Expected EmptyInput error for empty input"),
     }
